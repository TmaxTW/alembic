import re
import sys

from sqlalchemy import MetaData, Column, Table, Integer, String, Text, \
    Numeric, CHAR, ForeignKey, INTEGER, Index, UniqueConstraint, \
    TypeDecorator, CheckConstraint, text, PrimaryKeyConstraint
from sqlalchemy.types import NULLTYPE
from sqlalchemy.engine.reflection import Inspector

from alembic import autogenerate
from alembic.migration import MigrationContext
from alembic.testing import TestBase
from alembic.testing import config
from alembic.testing.mock import Mock
from alembic.testing.env import staging_env, clear_staging_env
from alembic.testing import eq_

py3k = sys.version_info >= (3, )

names_in_this_test = set()


def _default_include_object(obj, name, type_, reflected, compare_to):
    if type_ == "table":
        return name in names_in_this_test
    else:
        return True

_default_object_filters = [
    _default_include_object
]
from sqlalchemy import event


@event.listens_for(Table, "after_parent_attach")
def new_table(table, parent):
    names_in_this_test.add(table.name)


class AutogenTest(object):

    @classmethod
    def _get_bind(cls):
        return config.db

    configure_opts = {}

    @classmethod
    def setup_class(cls):
        staging_env()
        cls.bind = cls._get_bind()
        cls.m1 = cls._get_db_schema()
        cls.m1.create_all(cls.bind)
        cls.m2 = cls._get_model_schema()

    @classmethod
    def teardown_class(cls):
        cls.m1.drop_all(cls.bind)
        clear_staging_env()

    def setUp(self):
        self.conn = conn = self.bind.connect()
        ctx_opts = {
            'compare_type': True,
            'compare_server_default': True,
            'target_metadata': self.m2,
            'upgrade_token': "upgrades",
            'downgrade_token': "downgrades",
            'alembic_module_prefix': 'op.',
            'sqlalchemy_module_prefix': 'sa.',
        }
        if self.configure_opts:
            ctx_opts.update(self.configure_opts)
        self.context = context = MigrationContext.configure(
            connection=conn,
            opts=ctx_opts
        )

        connection = context.bind
        self.autogen_context = {
            'imports': set(),
            'connection': connection,
            'dialect': connection.dialect,
            'context': context
        }

    def tearDown(self):
        self.conn.close()


class AutogenFixtureTest(object):

    def _fixture(
            self, m1, m2, include_schemas=False,
            opts=None, object_filters=_default_object_filters):
        self.metadata, model_metadata = m1, m2
        self.metadata.create_all(self.bind)

        with self.bind.connect() as conn:
            ctx_opts = {
                'compare_type': True,
                'compare_server_default': True,
                'target_metadata': model_metadata,
                'upgrade_token': "upgrades",
                'downgrade_token': "downgrades",
                'alembic_module_prefix': 'op.',
                'sqlalchemy_module_prefix': 'sa.',
            }
            if opts:
                ctx_opts.update(opts)
            self.context = context = MigrationContext.configure(
                connection=conn,
                opts=ctx_opts
            )

            connection = context.bind
            autogen_context = {
                'imports': set(),
                'connection': connection,
                'dialect': connection.dialect,
                'context': context
            }
            diffs = []
            autogenerate._produce_net_changes(
                connection, model_metadata, diffs,
                autogen_context,
                object_filters=object_filters,
                include_schemas=include_schemas
            )
            return diffs

    reports_unnamed_constraints = False

    def setUp(self):
        staging_env()
        self.bind = config.db

    def tearDown(self):
        if hasattr(self, 'metadata'):
            self.metadata.drop_all(self.bind)
        clear_staging_env()


class AutogenCrossSchemaTest(AutogenTest, TestBase):
    __only_on__ = 'postgresql'

    @classmethod
    def _get_db_schema(cls):
        m = MetaData()
        Table('t1', m,
              Column('x', Integer)
              )
        Table('t2', m,
              Column('y', Integer),
              schema=config.test_schema
              )
        Table('t6', m,
              Column('u', Integer)
              )
        Table('t7', m,
              Column('v', Integer),
              schema=config.test_schema
              )

        return m

    @classmethod
    def _get_model_schema(cls):
        m = MetaData()
        Table('t3', m,
              Column('q', Integer)
              )
        Table('t4', m,
              Column('z', Integer),
              schema=config.test_schema
              )
        Table('t6', m,
              Column('u', Integer)
              )
        Table('t7', m,
              Column('v', Integer),
              schema=config.test_schema
              )
        return m

    def test_default_schema_omitted_upgrade(self):
        metadata = self.m2
        connection = self.context.bind
        diffs = []

        def include_object(obj, name, type_, reflected, compare_to):
            if type_ == "table":
                return name == "t3"
            else:
                return True
        autogenerate._produce_net_changes(connection, metadata, diffs,
                                          self.autogen_context,
                                          object_filters=[include_object],
                                          include_schemas=True
                                          )
        eq_(diffs[0][0], "add_table")
        eq_(diffs[0][1].schema, None)

    def test_alt_schema_included_upgrade(self):
        metadata = self.m2
        connection = self.context.bind
        diffs = []

        def include_object(obj, name, type_, reflected, compare_to):
            if type_ == "table":
                return name == "t4"
            else:
                return True
        autogenerate._produce_net_changes(connection, metadata, diffs,
                                          self.autogen_context,
                                          object_filters=[include_object],
                                          include_schemas=True
                                          )
        eq_(diffs[0][0], "add_table")
        eq_(diffs[0][1].schema, config.test_schema)

    def test_default_schema_omitted_downgrade(self):
        metadata = self.m2
        connection = self.context.bind
        diffs = []

        def include_object(obj, name, type_, reflected, compare_to):
            if type_ == "table":
                return name == "t1"
            else:
                return True
        autogenerate._produce_net_changes(connection, metadata, diffs,
                                          self.autogen_context,
                                          object_filters=[include_object],
                                          include_schemas=True
                                          )
        eq_(diffs[0][0], "remove_table")
        eq_(diffs[0][1].schema, None)

    def test_alt_schema_included_downgrade(self):
        metadata = self.m2
        connection = self.context.bind
        diffs = []

        def include_object(obj, name, type_, reflected, compare_to):
            if type_ == "table":
                return name == "t2"
            else:
                return True
        autogenerate._produce_net_changes(connection, metadata, diffs,
                                          self.autogen_context,
                                          object_filters=[include_object],
                                          include_schemas=True
                                          )
        eq_(diffs[0][0], "remove_table")
        eq_(diffs[0][1].schema, config.test_schema)


class AutogenDefaultSchemaTest(AutogenFixtureTest, TestBase):
    __only_on__ = 'postgresql'

    def test_uses_explcit_schema_in_default_one(self):

        default_schema = self.bind.dialect.default_schema_name

        m1 = MetaData()
        m2 = MetaData()

        Table('a', m1, Column('x', String(50)))
        Table('a', m2, Column('x', String(50)), schema=default_schema)

        diffs = self._fixture(m1, m2, include_schemas=True)
        eq_(diffs, [])

    def test_uses_explcit_schema_in_default_two(self):

        default_schema = self.bind.dialect.default_schema_name

        m1 = MetaData()
        m2 = MetaData()

        Table('a', m1, Column('x', String(50)))
        Table('a', m2, Column('x', String(50)), schema=default_schema)
        Table('a', m2, Column('y', String(50)), schema="test_schema")

        diffs = self._fixture(m1, m2, include_schemas=True)
        eq_(len(diffs), 1)
        eq_(diffs[0][0], "add_table")
        eq_(diffs[0][1].schema, "test_schema")
        eq_(diffs[0][1].c.keys(), ['y'])

    def test_uses_explcit_schema_in_default_three(self):

        default_schema = self.bind.dialect.default_schema_name

        m1 = MetaData()
        m2 = MetaData()

        Table('a', m1, Column('y', String(50)), schema="test_schema")

        Table('a', m2, Column('x', String(50)), schema=default_schema)
        Table('a', m2, Column('y', String(50)), schema="test_schema")

        diffs = self._fixture(m1, m2, include_schemas=True)
        eq_(len(diffs), 1)
        eq_(diffs[0][0], "add_table")
        eq_(diffs[0][1].schema, default_schema)
        eq_(diffs[0][1].c.keys(), ['x'])


class ModelOne(object):
    __requires__ = ('unique_constraint_reflection', )

    schema = None

    @classmethod
    def _get_db_schema(cls):
        schema = cls.schema

        m = MetaData(schema=schema)

        Table('user', m,
              Column('id', Integer, primary_key=True),
              Column('name', String(50)),
              Column('a1', Text),
              Column("pw", String(50)),
              Index('pw_idx', 'pw')
              )

        Table('address', m,
              Column('id', Integer, primary_key=True),
              Column('email_address', String(100), nullable=False),
              )

        Table('order', m,
              Column('order_id', Integer, primary_key=True),
              Column("amount", Numeric(8, 2), nullable=False,
                     server_default=text("0")),
              CheckConstraint('amount >= 0', name='ck_order_amount')
              )

        Table('extra', m,
              Column("x", CHAR),
              Column('uid', Integer, ForeignKey('user.id'))
              )

        return m

    @classmethod
    def _get_model_schema(cls):
        schema = cls.schema

        m = MetaData(schema=schema)

        Table('user', m,
              Column('id', Integer, primary_key=True),
              Column('name', String(50), nullable=False),
              Column('a1', Text, server_default="x")
              )

        Table('address', m,
              Column('id', Integer, primary_key=True),
              Column('email_address', String(100), nullable=False),
              Column('street', String(50)),
              UniqueConstraint('email_address', name="uq_email")
              )

        Table('order', m,
              Column('order_id', Integer, primary_key=True),
              Column('amount', Numeric(10, 2), nullable=True,
                     server_default=text("0")),
              Column('user_id', Integer, ForeignKey('user.id')),
              CheckConstraint('amount > -1', name='ck_order_amount'),
              )

        Table('item', m,
              Column('id', Integer, primary_key=True),
              Column('description', String(100)),
              Column('order_id', Integer, ForeignKey('order.order_id')),
              CheckConstraint('len(description) > 5')
              )
        return m


class AutogenerateDiffTest(ModelOne, AutogenTest, TestBase):
    __only_on__ = 'sqlite'

    def test_diffs(self):
        """test generation of diff rules"""

        metadata = self.m2
        connection = self.context.bind
        diffs = []
        autogenerate._produce_net_changes(
            connection, metadata, diffs,
            self.autogen_context,
            object_filters=_default_object_filters,
        )

        eq_(
            diffs[0],
            ('add_table', metadata.tables['item'])
        )

        eq_(diffs[1][0], 'remove_table')
        eq_(diffs[1][1].name, "extra")

        eq_(diffs[2][0], "add_column")
        eq_(diffs[2][1], None)
        eq_(diffs[2][2], "address")
        eq_(diffs[2][3], metadata.tables['address'].c.street)

        eq_(diffs[3][0], "add_constraint")
        eq_(diffs[3][1].name, "uq_email")

        eq_(diffs[4][0], "add_column")
        eq_(diffs[4][1], None)
        eq_(diffs[4][2], "order")
        eq_(diffs[4][3], metadata.tables['order'].c.user_id)

<<<<<<< HEAD
        eq_(diffs[5][0][0], "modify_type")
        eq_(diffs[5][0][1], None)
        eq_(diffs[5][0][2], "order")
        eq_(diffs[5][0][3], "amount")
        eq_(repr(diffs[5][0][5]), "NUMERIC(precision=8, scale=2)")
        eq_(repr(diffs[5][0][6]), "Numeric(precision=10, scale=2)")
=======
        eq_(diffs[5][0], 'add_fk')
        eq_(diffs[5][1].column.name, 'id')
        eq_(diffs[5][1].parent.table.name, 'order')
        eq_(diffs[5][2].referred_table, 'user')
        eq_(diffs[5][2].constrained_columns, ('user_id',))
>>>>>>> 56ad1f32

        eq_(diffs[6][0], 'remove_column')
        eq_(diffs[6][3].name, 'pw')

        eq_(diffs[7][0][0], "modify_default")
        eq_(diffs[7][0][1], None)
        eq_(diffs[7][0][2], "user")
        eq_(diffs[7][0][3], "a1")
        eq_(diffs[7][0][6].arg, "x")

        eq_(diffs[8][0][0], 'modify_nullable')
        eq_(diffs[8][0][5], True)
        eq_(diffs[8][0][6], False)

        eq_(diffs[8][0], 'remove_index')
        eq_(diffs[8][1].name, 'pw_idx')

        eq_(diffs[9][0], 'remove_column')
        eq_(diffs[9][3].name, 'pw')

    def test_render_nothing(self):
        context = MigrationContext.configure(
            connection=self.bind.connect(),
            opts={
                'compare_type': True,
                'compare_server_default': True,
                'target_metadata': self.m1,
                'upgrade_token': "upgrades",
                'downgrade_token': "downgrades",
            }
        )
        template_args = {}
        autogenerate._produce_migration_diffs(context, template_args, set())

        eq_(re.sub(r"u'", "'", template_args['upgrades']),
            """### commands auto generated by Alembic - please adjust! ###
    pass
    ### end Alembic commands ###""")
        eq_(re.sub(r"u'", "'", template_args['downgrades']),
            """### commands auto generated by Alembic - please adjust! ###
    pass
    ### end Alembic commands ###""")

    def test_render_nothing_batch(self):
        context = MigrationContext.configure(
            connection=self.bind.connect(),
            opts={
                'compare_type': True,
                'compare_server_default': True,
                'target_metadata': self.m1,
                'upgrade_token': "upgrades",
                'downgrade_token': "downgrades",
                'alembic_module_prefix': 'op.',
                'sqlalchemy_module_prefix': 'sa.',
                'render_as_batch': True
            }
        )
        template_args = {}
        autogenerate._produce_migration_diffs(
            context, template_args, set(),
            include_symbol=lambda name, schema: False
        )
        eq_(re.sub(r"u'", "'", template_args['upgrades']),
            """### commands auto generated by Alembic - please adjust! ###
    pass
    ### end Alembic commands ###""")
        eq_(re.sub(r"u'", "'", template_args['downgrades']),
            """### commands auto generated by Alembic - please adjust! ###
    pass
    ### end Alembic commands ###""")

    def test_render_diffs_standard(self):
        """test a full render including indentation"""

        template_args = {}
        autogenerate._produce_migration_diffs(
            self.context, template_args, set())
        eq_(re.sub(r"u'", "'", template_args['upgrades']),
            """### commands auto generated by Alembic - please adjust! ###
    op.create_table('item',
    sa.Column('id', sa.Integer(), nullable=False),
    sa.Column('description', sa.String(length=100), nullable=True),
    sa.Column('order_id', sa.Integer(), nullable=True),
    sa.CheckConstraint('len(description) > 5'),
    sa.ForeignKeyConstraint(['order_id'], ['order.order_id'], ),
    sa.PrimaryKeyConstraint('id')
    )
    op.drop_table('extra')
    op.add_column('address', sa.Column('street', sa.String(length=50), \
nullable=True))
    op.create_unique_constraint('uq_email', 'address', ['email_address'])
    op.add_column('order', sa.Column('user_id', sa.Integer(), nullable=True))
    op.alter_column('order', 'amount',
               existing_type=sa.NUMERIC(precision=8, scale=2),
               type_=sa.Numeric(precision=10, scale=2),
               nullable=True,
               existing_server_default=sa.text('0'))
<<<<<<< HEAD
=======
    op.create_foreign_key(None, order, user, ['user_id'], ['id'], schema=None)
    op.drop_column('user', 'pw')
>>>>>>> 56ad1f32
    op.alter_column('user', 'a1',
               existing_type=sa.TEXT(),
               server_default='x',
               existing_nullable=True)
    op.alter_column('user', 'name',
               existing_type=sa.VARCHAR(length=50),
               nullable=False)
    op.drop_index('pw_idx', table_name='user')
    op.drop_column('user', 'pw')
    ### end Alembic commands ###""")

        eq_(re.sub(r"u'", "'", template_args['downgrades']),
            """### commands auto generated by Alembic - please adjust! ###
    op.add_column('user', sa.Column('pw', sa.VARCHAR(length=50), \
nullable=True))
    op.create_index('pw_idx', 'user', ['pw'], unique=False)
    op.alter_column('user', 'name',
               existing_type=sa.VARCHAR(length=50),
               nullable=True)
    op.alter_column('user', 'a1',
               existing_type=sa.TEXT(),
               server_default=None,
               existing_nullable=True)
<<<<<<< HEAD
=======
    op.add_column('user', sa.Column('pw', sa.VARCHAR(length=50), \
nullable=True))
    op.drop_constraint(None, order, type_=foreignkey)
>>>>>>> 56ad1f32
    op.alter_column('order', 'amount',
               existing_type=sa.Numeric(precision=10, scale=2),
               type_=sa.NUMERIC(precision=8, scale=2),
               nullable=False,
               existing_server_default=sa.text('0'))
    op.drop_column('order', 'user_id')
    op.drop_constraint('uq_email', 'address')
    op.drop_column('address', 'street')
    op.create_table('extra',
    sa.Column('x', sa.CHAR(), nullable=True),
    sa.Column('uid', sa.INTEGER(), nullable=True),
    sa.ForeignKeyConstraint(['uid'], ['user.id'], )
    )
    op.drop_table('item')
    ### end Alembic commands ###""")

    def test_render_diffs_batch(self):
        """test a full render in batch mode including indentation"""

        template_args = {}
        self.context.opts['render_as_batch'] = True
        autogenerate._produce_migration_diffs(
            self.context, template_args, set())

        eq_(re.sub(r"u'", "'", template_args['upgrades']),
            """### commands auto generated by Alembic - please adjust! ###
    op.create_table('item',
    sa.Column('id', sa.Integer(), nullable=False),
    sa.Column('description', sa.String(length=100), nullable=True),
    sa.Column('order_id', sa.Integer(), nullable=True),
    sa.CheckConstraint('len(description) > 5'),
    sa.ForeignKeyConstraint(['order_id'], ['order.order_id'], ),
    sa.PrimaryKeyConstraint('id')
    )
    op.drop_table('extra')
    with op.batch_alter_table('address', schema=None) as batch_op:
        batch_op.add_column(sa.Column('street', sa.String(length=50), nullable=True))
        batch_op.create_unique_constraint('uq_email', ['email_address'])

    with op.batch_alter_table('order', schema=None) as batch_op:
        batch_op.add_column(sa.Column('user_id', sa.Integer(), nullable=True))
        batch_op.alter_column('amount',
               existing_type=sa.NUMERIC(precision=8, scale=2),
               type_=sa.Numeric(precision=10, scale=2),
               nullable=True,
               existing_server_default=sa.text('0'))

    with op.batch_alter_table('user', schema=None) as batch_op:
        batch_op.alter_column('a1',
               existing_type=sa.TEXT(),
               server_default='x',
               existing_nullable=True)
        batch_op.alter_column('name',
               existing_type=sa.VARCHAR(length=50),
               nullable=False)
        batch_op.drop_index('pw_idx')
        batch_op.drop_column('pw')

    ### end Alembic commands ###""")

        eq_(re.sub(r"u'", "'", template_args['downgrades']),
            """### commands auto generated by Alembic - please adjust! ###
    with op.batch_alter_table('user', schema=None) as batch_op:
        batch_op.add_column(sa.Column('pw', sa.VARCHAR(length=50), nullable=True))
        batch_op.create_index('pw_idx', ['pw'], unique=False)
        batch_op.alter_column('name',
               existing_type=sa.VARCHAR(length=50),
               nullable=True)
        batch_op.alter_column('a1',
               existing_type=sa.TEXT(),
               server_default=None,
               existing_nullable=True)

    with op.batch_alter_table('order', schema=None) as batch_op:
        batch_op.alter_column('amount',
               existing_type=sa.Numeric(precision=10, scale=2),
               type_=sa.NUMERIC(precision=8, scale=2),
               nullable=False,
               existing_server_default=sa.text('0'))
        batch_op.drop_column('user_id')

    with op.batch_alter_table('address', schema=None) as batch_op:
        batch_op.drop_constraint('uq_email')
        batch_op.drop_column('street')

    op.create_table('extra',
    sa.Column('x', sa.CHAR(), nullable=True),
    sa.Column('uid', sa.INTEGER(), nullable=True),
    sa.ForeignKeyConstraint(['uid'], ['user.id'], )
    )
    op.drop_table('item')
    ### end Alembic commands ###""")

    def test_include_symbol(self):
        context = MigrationContext.configure(
            connection=self.bind.connect(),
            opts={
                'compare_type': True,
                'compare_server_default': True,
                'target_metadata': self.m2,
                'include_symbol': lambda name, schema=None:
                name in ('address', 'order'),
                'upgrade_token': "upgrades",
                'downgrade_token': "downgrades",
                'alembic_module_prefix': 'op.',
                'sqlalchemy_module_prefix': 'sa.',
            }
        )
        template_args = {}
        autogenerate._produce_migration_diffs(context, template_args, set())
        template_args['upgrades'] = \
            template_args['upgrades'].replace("u'", "'")
        template_args['downgrades'] = template_args['downgrades'].\
            replace("u'", "'")
        assert "alter_column('user'" not in template_args['upgrades']
        assert "alter_column('user'" not in template_args['downgrades']
        assert "alter_column('order'" in template_args['upgrades']
        assert "alter_column('order'" in template_args['downgrades']

    def test_include_object(self):
        def include_object(obj, name, type_, reflected, compare_to):
            assert obj.name == name
            if type_ == "table":
                if reflected:
                    assert obj.metadata is not self.m2
                else:
                    assert obj.metadata is self.m2
                return name in ("address", "order", "user")
            elif type_ == "column":
                if reflected:
                    assert obj.table.metadata is not self.m2
                else:
                    assert obj.table.metadata is self.m2
                return name != "street"
            else:
                return True

        context = MigrationContext.configure(
            connection=self.bind.connect(),
            opts={
                'compare_type': True,
                'compare_server_default': True,
                'target_metadata': self.m2,
                'include_object': include_object,
                'upgrade_token': "upgrades",
                'downgrade_token': "downgrades",
                'alembic_module_prefix': 'op.',
                'sqlalchemy_module_prefix': 'sa.',
            }
        )
        template_args = {}
        autogenerate._produce_migration_diffs(context, template_args, set())

        template_args['upgrades'] = \
            template_args['upgrades'].replace("u'", "'")
        template_args['downgrades'] = template_args['downgrades'].\
            replace("u'", "'")
        assert "op.create_table('item'" not in template_args['upgrades']
        assert "op.create_table('item'" not in template_args['downgrades']

        assert "alter_column('user'" in template_args['upgrades']
        assert "alter_column('user'" in template_args['downgrades']
        assert "'street'" not in template_args['upgrades']
        assert "'street'" not in template_args['downgrades']
        assert "alter_column('order'" in template_args['upgrades']
        assert "alter_column('order'" in template_args['downgrades']

    def test_skip_null_type_comparison_reflected(self):
        diff = []
        autogenerate.compare._compare_type(None, "sometable", "somecol",
                                           Column("somecol", NULLTYPE),
                                           Column("somecol", Integer()),
                                           diff, self.autogen_context
                                           )
        assert not diff

    def test_skip_null_type_comparison_local(self):
        diff = []
        autogenerate.compare._compare_type(None, "sometable", "somecol",
                                           Column("somecol", Integer()),
                                           Column("somecol", NULLTYPE),
                                           diff, self.autogen_context
                                           )
        assert not diff

    def test_affinity_typedec(self):
        class MyType(TypeDecorator):
            impl = CHAR

            def load_dialect_impl(self, dialect):
                if dialect.name == 'sqlite':
                    return dialect.type_descriptor(Integer())
                else:
                    return dialect.type_descriptor(CHAR(32))

        diff = []
        autogenerate.compare._compare_type(
            None, "sometable", "somecol",
            Column("somecol", Integer, nullable=True),
            Column("somecol", MyType()),
            diff, self.autogen_context
        )
        assert not diff

    def test_dont_barf_on_already_reflected(self):
        diffs = []
        from sqlalchemy.util import OrderedSet
        inspector = Inspector.from_engine(self.bind)
        autogenerate.compare._compare_tables(
            OrderedSet([(None, 'extra'), (None, 'user')]),
            OrderedSet(), [], inspector,
            MetaData(), diffs, self.autogen_context
        )
        eq_(
            [(rec[0], rec[1].name) for rec in diffs],
            [('remove_table', 'extra'), ('remove_table', 'user')]
        )


class AutogenerateDiffTestWSchema(ModelOne, AutogenTest, TestBase):
    __only_on__ = 'postgresql'
    schema = "test_schema"

    def test_diffs(self):
        """test generation of diff rules"""

        metadata = self.m2
        connection = self.context.bind
        diffs = []
        autogenerate._produce_net_changes(
            connection, metadata, diffs,
            self.autogen_context,
            object_filters=_default_object_filters,
            include_schemas=True
        )

        eq_(
            diffs[0],
            ('add_table', metadata.tables['%s.item' % self.schema])
        )

        eq_(diffs[1][0], 'remove_table')
        eq_(diffs[1][1].name, "extra")

        eq_(diffs[2][0], "add_column")
        eq_(diffs[2][1], self.schema)
        eq_(diffs[2][2], "address")
        eq_(diffs[2][3], metadata.tables['%s.address' % self.schema].c.street)

        eq_(diffs[3][0], "add_constraint")
        eq_(diffs[3][1].name, "uq_email")

        eq_(diffs[4][0], "add_column")
        eq_(diffs[4][1], self.schema)
        eq_(diffs[4][2], "order")
        eq_(diffs[4][3], metadata.tables['%s.order' % self.schema].c.user_id)

        eq_(diffs[5][0][0], "modify_type")
        eq_(diffs[5][0][1], self.schema)
        eq_(diffs[5][0][2], "order")
        eq_(diffs[5][0][3], "amount")
        eq_(repr(diffs[5][0][5]), "NUMERIC(precision=8, scale=2)")
        eq_(repr(diffs[5][0][6]), "Numeric(precision=10, scale=2)")

        eq_(diffs[6][0][0], "modify_default")
        eq_(diffs[6][0][1], self.schema)
        eq_(diffs[6][0][2], "user")
        eq_(diffs[6][0][3], "a1")
        eq_(diffs[6][0][6].arg, "x")

        eq_(diffs[7][0][0], 'modify_nullable')
        eq_(diffs[7][0][5], True)
        eq_(diffs[7][0][6], False)

        eq_(diffs[8][0], 'remove_index')
        eq_(diffs[8][1].name, 'pw_idx')

        eq_(diffs[9][0], 'remove_column')
        eq_(diffs[9][3].name, 'pw')

    def test_render_nothing(self):
        context = MigrationContext.configure(
            connection=self.bind.connect(),
            opts={
                'compare_type': True,
                'compare_server_default': True,
                'target_metadata': self.m1,
                'upgrade_token': "upgrades",
                'downgrade_token': "downgrades",
                'alembic_module_prefix': 'op.',
                'sqlalchemy_module_prefix': 'sa.',
            }
        )
        template_args = {}
        autogenerate._produce_migration_diffs(
            context, template_args, set(),
            include_symbol=lambda name, schema: False
        )
        eq_(re.sub(r"u'", "'", template_args['upgrades']),
            """### commands auto generated by Alembic - please adjust! ###
    pass
    ### end Alembic commands ###""")
        eq_(re.sub(r"u'", "'", template_args['downgrades']),
            """### commands auto generated by Alembic - please adjust! ###
    pass
    ### end Alembic commands ###""")

    def test_render_diffs_extras(self):
        """test a full render including indentation (include and schema)"""

        template_args = {}
        autogenerate._produce_migration_diffs(
            self.context, template_args, set(),
            include_object=_default_include_object,
            include_schemas=True
        )

        eq_(re.sub(r"u'", "'", template_args['upgrades']),
            """### commands auto generated by Alembic - please adjust! ###
    op.create_table('item',
    sa.Column('id', sa.Integer(), nullable=False),
    sa.Column('description', sa.String(length=100), nullable=True),
    sa.Column('order_id', sa.Integer(), nullable=True),
    sa.CheckConstraint('len(description) > 5'),
    sa.ForeignKeyConstraint(['order_id'], ['%(schema)s.order.order_id'], ),
    sa.PrimaryKeyConstraint('id'),
    schema='%(schema)s'
    )
    op.drop_table('extra', schema='%(schema)s')
    op.add_column('address', sa.Column('street', sa.String(length=50), \
nullable=True), schema='%(schema)s')
    op.create_unique_constraint('uq_email', 'address', ['email_address'], \
schema='test_schema')
    op.add_column('order', sa.Column('user_id', sa.Integer(), nullable=True), \
schema='%(schema)s')
    op.alter_column('order', 'amount',
               existing_type=sa.NUMERIC(precision=8, scale=2),
               type_=sa.Numeric(precision=10, scale=2),
               nullable=True,
               existing_server_default=sa.text('0'),
               schema='%(schema)s')
    op.alter_column('user', 'a1',
               existing_type=sa.TEXT(),
               server_default='x',
               existing_nullable=True,
               schema='%(schema)s')
    op.alter_column('user', 'name',
               existing_type=sa.VARCHAR(length=50),
               nullable=False,
               schema='%(schema)s')
    op.drop_index('pw_idx', table_name='user', schema='test_schema')
    op.drop_column('user', 'pw', schema='%(schema)s')
    ### end Alembic commands ###""" % {"schema": self.schema})

        eq_(re.sub(r"u'", "'", template_args['downgrades']),
            """### commands auto generated by Alembic - please adjust! ###
    op.add_column('user', sa.Column('pw', sa.VARCHAR(length=50), \
autoincrement=False, nullable=True), schema='%(schema)s')
    op.create_index('pw_idx', 'user', ['pw'], unique=False, schema='%(schema)s')
    op.alter_column('user', 'name',
               existing_type=sa.VARCHAR(length=50),
               nullable=True,
               schema='%(schema)s')
    op.alter_column('user', 'a1',
               existing_type=sa.TEXT(),
               server_default=None,
               existing_nullable=True,
               schema='%(schema)s')
    op.alter_column('order', 'amount',
               existing_type=sa.Numeric(precision=10, scale=2),
               type_=sa.NUMERIC(precision=8, scale=2),
               nullable=False,
               existing_server_default=sa.text('0'),
               schema='%(schema)s')
    op.drop_column('order', 'user_id', schema='%(schema)s')
    op.drop_constraint('uq_email', 'address', schema='test_schema')
    op.drop_column('address', 'street', schema='%(schema)s')
    op.create_table('extra',
    sa.Column('x', sa.CHAR(length=1), autoincrement=False, nullable=True),
    sa.Column('uid', sa.INTEGER(), autoincrement=False, nullable=True),
    sa.ForeignKeyConstraint(['uid'], ['%(schema)s.user.id'], \
name='extra_uid_fkey'),
    schema='%(schema)s'
    )
    op.drop_table('item', schema='%(schema)s')
    ### end Alembic commands ###""" % {"schema": self.schema})


class AutogenerateCustomCompareTypeTest(AutogenTest, TestBase):
    __only_on__ = 'sqlite'

    @classmethod
    def _get_db_schema(cls):
        m = MetaData()

        Table('sometable', m,
              Column('id', Integer, primary_key=True),
              Column('value', Integer))
        return m

    @classmethod
    def _get_model_schema(cls):
        m = MetaData()

        Table('sometable', m,
              Column('id', Integer, primary_key=True),
              Column('value', String))
        return m

    def test_uses_custom_compare_type_function(self):
        my_compare_type = Mock()
        self.context._user_compare_type = my_compare_type

        diffs = []
        autogenerate._produce_net_changes(self.context.bind, self.m2,
                                          diffs, self.autogen_context)

        first_table = self.m2.tables['sometable']
        first_column = first_table.columns['id']

        eq_(len(my_compare_type.mock_calls), 2)

        # We'll just test the first call
        _, args, _ = my_compare_type.mock_calls[0]
        (context, inspected_column, metadata_column,
         inspected_type, metadata_type) = args
        eq_(context, self.context)
        eq_(metadata_column, first_column)
        eq_(metadata_type, first_column.type)
        eq_(inspected_column.name, first_column.name)
        eq_(type(inspected_type), INTEGER)

    def test_column_type_not_modified_custom_compare_type_returns_False(self):
        my_compare_type = Mock()
        my_compare_type.return_value = False
        self.context._user_compare_type = my_compare_type

        diffs = []
        autogenerate._produce_net_changes(self.context.bind, self.m2,
                                          diffs, self.autogen_context)

        eq_(diffs, [])

    def test_column_type_modified_custom_compare_type_returns_True(self):
        my_compare_type = Mock()
        my_compare_type.return_value = True
        self.context._user_compare_type = my_compare_type

        diffs = []
        autogenerate._produce_net_changes(self.context.bind, self.m2,
                                          diffs, self.autogen_context)

        eq_(diffs[0][0][0], 'modify_type')
        eq_(diffs[1][0][0], 'modify_type')


class PKConstraintUpgradesIgnoresNullableTest(AutogenTest, TestBase):
    __backend__ = True

    # test workaround for SQLAlchemy issue #3023, alembic issue #199
    @classmethod
    def _get_db_schema(cls):
        m = MetaData()

        Table(
            'person_to_role', m,
            Column('person_id', Integer, autoincrement=False),
            Column('role_id', Integer, autoincrement=False),
            PrimaryKeyConstraint('person_id', 'role_id')
        )
        return m

    @classmethod
    def _get_model_schema(cls):
        return cls._get_db_schema()

    def test_no_change(self):
        metadata = self.m2
        connection = self.context.bind

        diffs = []

        autogenerate._produce_net_changes(connection, metadata, diffs,
                                          self.autogen_context
                                          )
        eq_(diffs, [])


class AutogenKeyTest(AutogenTest, TestBase):
    __only_on__ = 'sqlite'

    @classmethod
    def _get_db_schema(cls):
        m = MetaData()

        Table('someothertable', m,
              Column('id', Integer, primary_key=True),
              Column('value', Integer, key="somekey"),
              )
        return m

    @classmethod
    def _get_model_schema(cls):
        m = MetaData()

        Table('sometable', m,
              Column('id', Integer, primary_key=True),
              Column('value', Integer, key="someotherkey"),
              )
        Table('someothertable', m,
              Column('id', Integer, primary_key=True),
              Column('value', Integer, key="somekey"),
              Column("othervalue", Integer, key="otherkey")
              )
        return m

    symbols = ['someothertable', 'sometable']

    def test_autogen(self):
        metadata = self.m2
        connection = self.context.bind

        diffs = []

        autogenerate._produce_net_changes(connection, metadata, diffs,
                                          self.autogen_context,
                                          include_schemas=False
                                          )
        eq_(diffs[0][0], "add_table")
        eq_(diffs[0][1].name, "sometable")
        eq_(diffs[1][0], "add_column")
        eq_(diffs[1][3].key, "otherkey")


class AutogenVersionTableTest(AutogenTest, TestBase):
    __only_on__ = 'sqlite'
    version_table_name = 'alembic_version'
    version_table_schema = None

    @classmethod
    def _get_db_schema(cls):
        m = MetaData()
        Table(
            cls.version_table_name, m,
            Column('x', Integer), schema=cls.version_table_schema)
        return m

    @classmethod
    def _get_model_schema(cls):
        m = MetaData()
        return m

    def test_no_version_table(self):
        diffs = []
        autogenerate._produce_net_changes(self.context.bind, self.m2,
                                          diffs, self.autogen_context)
        eq_(diffs, [])

    def test_version_table_in_target(self):
        diffs = []
        Table(
            self.version_table_name,
            self.m2, Column('x', Integer), schema=self.version_table_schema)

        autogenerate._produce_net_changes(self.context.bind, self.m2,
                                          diffs, self.autogen_context)
        eq_(diffs, [])


class AutogenCustomVersionTableSchemaTest(AutogenVersionTableTest):
    __only_on__ = 'postgresql'
    version_table_schema = 'test_schema'
    configure_opts = {'version_table_schema': 'test_schema'}


class AutogenCustomVersionTableTest(AutogenVersionTableTest):
    version_table_name = 'my_version_table'
    configure_opts = {'version_table': 'my_version_table'}


class AutogenCustomVersionTableAndSchemaTest(AutogenVersionTableTest):
    __only_on__ = 'postgresql'
    version_table_name = 'my_version_table'
    version_table_schema = 'test_schema'
    configure_opts = {
        'version_table': 'my_version_table',
        'version_table_schema': 'test_schema'}


class AutogenerateDiffOrderTest(AutogenTest, TestBase):
    __only_on__ = 'sqlite'

    @classmethod
    def _get_db_schema(cls):
        return MetaData()

    @classmethod
    def _get_model_schema(cls):
        m = MetaData()
        Table('parent', m,
              Column('id', Integer, primary_key=True)
              )

        Table('child', m,
              Column('parent_id', Integer, ForeignKey('parent.id')),
              )

        return m

    def test_diffs_order(self):
        """
        Added in order to test that child tables(tables with FKs) are generated
        before their parent tables
        """

        metadata = self.m2
        connection = self.context.bind
        diffs = []

        autogenerate._produce_net_changes(connection, metadata, diffs,
                                          self.autogen_context
                                          )

        eq_(diffs[0][0], 'add_table')
        eq_(diffs[0][1].name, "parent")
        eq_(diffs[1][0], 'add_table')
        eq_(diffs[1][1].name, "child")


class CompareMetadataTest(ModelOne, AutogenTest, TestBase):
    __only_on__ = 'sqlite'

    def test_compare_metadata(self):
        metadata = self.m2

        diffs = autogenerate.compare_metadata(self.context, metadata)

        eq_(
            diffs[0],
            ('add_table', metadata.tables['item'])
        )

        eq_(diffs[1][0], 'remove_table')
        eq_(diffs[1][1].name, "extra")

        eq_(diffs[2][0], "add_column")
        eq_(diffs[2][1], None)
        eq_(diffs[2][2], "address")
        eq_(diffs[2][3], metadata.tables['address'].c.street)

        eq_(diffs[3][0], "add_constraint")
        eq_(diffs[3][1].name, "uq_email")

        eq_(diffs[4][0], "add_column")
        eq_(diffs[4][1], None)
        eq_(diffs[4][2], "order")
        eq_(diffs[4][3], metadata.tables['order'].c.user_id)

<<<<<<< HEAD
        eq_(diffs[5][0][0], "modify_type")
        eq_(diffs[5][0][1], None)
        eq_(diffs[5][0][2], "order")
        eq_(diffs[5][0][3], "amount")
        eq_(repr(diffs[5][0][5]), "NUMERIC(precision=8, scale=2)")
        eq_(repr(diffs[5][0][6]), "Numeric(precision=10, scale=2)")
=======
        eq_(diffs[5][0], 'add_fk')
        eq_(diffs[5][1].column.name, 'id')
        eq_(diffs[5][1].parent.table.name, 'order')
        eq_(diffs[5][2].referred_table, 'user')
        eq_(diffs[5][2].constrained_columns, ('user_id',))
>>>>>>> 56ad1f32

        eq_(diffs[6][0], 'remove_column')
        eq_(diffs[6][3].name, 'pw')

        eq_(diffs[7][0][0], "modify_default")
        eq_(diffs[7][0][1], None)
        eq_(diffs[7][0][2], "user")
        eq_(diffs[7][0][3], "a1")
        eq_(diffs[7][0][6].arg, "x")

        eq_(diffs[8][0][0], 'modify_nullable')
        eq_(diffs[8][0][5], True)
        eq_(diffs[8][0][6], False)

        eq_(diffs[8][0], 'remove_index')
        eq_(diffs[8][1].name, 'pw_idx')

        eq_(diffs[9][0], 'remove_column')
        eq_(diffs[9][3].name, 'pw')

    def test_compare_metadata_include_object(self):
        metadata = self.m2

        def include_object(obj, name, type_, reflected, compare_to):
            if type_ == "table":
                return name in ("extra", "order")
            elif type_ == "column":
                return name != "amount"
            else:
                return True

        context = MigrationContext.configure(
            connection=self.bind.connect(),
            opts={
                'compare_type': True,
                'compare_server_default': True,
                'include_object': include_object,
            }
        )

        diffs = autogenerate.compare_metadata(context, metadata)

        eq_(diffs[0][0], 'remove_table')
        eq_(diffs[0][1].name, "extra")

        eq_(diffs[1][0], "add_column")
        eq_(diffs[1][1], None)
        eq_(diffs[1][2], "order")
        eq_(diffs[1][3], metadata.tables['order'].c.user_id)

    def test_compare_metadata_include_symbol(self):
        metadata = self.m2

        def include_symbol(table_name, schema_name):
            return table_name in ('extra', 'order')

        context = MigrationContext.configure(
            connection=self.bind.connect(),
            opts={
                'compare_type': True,
                'compare_server_default': True,
                'include_symbol': include_symbol,
            }
        )

        diffs = autogenerate.compare_metadata(context, metadata)

        eq_(diffs[0][0], 'remove_table')
        eq_(diffs[0][1].name, "extra")

        eq_(diffs[1][0], "add_column")
        eq_(diffs[1][1], None)
        eq_(diffs[1][2], "order")
        eq_(diffs[1][3], metadata.tables['order'].c.user_id)

        eq_(diffs[2][0][0], "modify_type")
        eq_(diffs[2][0][1], None)
        eq_(diffs[2][0][2], "order")
        eq_(diffs[2][0][3], "amount")
        eq_(repr(diffs[2][0][5]), "NUMERIC(precision=8, scale=2)")
        eq_(repr(diffs[2][0][6]), "Numeric(precision=10, scale=2)")

        eq_(diffs[2][1][0], 'modify_nullable')
        eq_(diffs[2][1][2], 'order')
        eq_(diffs[2][1][5], False)
        eq_(diffs[2][1][6], True)


class PGCompareMetaData(ModelOne, AutogenTest, TestBase):
    __only_on__ = 'postgresql'
    schema = "test_schema"

    def test_compare_metadata_schema(self):
        metadata = self.m2

        context = MigrationContext.configure(
            connection=self.bind.connect(),
            opts={
                "include_schemas": True
            }
        )

        diffs = autogenerate.compare_metadata(context, metadata)

        eq_(
            diffs[0],
            ('add_table', metadata.tables['test_schema.item'])
        )

        eq_(diffs[1][0], 'remove_table')
        eq_(diffs[1][1].name, "extra")

        eq_(diffs[2][0], "add_column")
        eq_(diffs[2][1], "test_schema")
        eq_(diffs[2][2], "address")
        eq_(diffs[2][3], metadata.tables['test_schema.address'].c.street)

        eq_(diffs[3][0], "add_constraint")
        eq_(diffs[3][1].name, "uq_email")

        eq_(diffs[4][0], "add_column")
        eq_(diffs[4][1], "test_schema")
        eq_(diffs[4][2], "order")
        eq_(diffs[4][3], metadata.tables['test_schema.order'].c.user_id)

        eq_(diffs[5][0][0], 'modify_nullable')
        eq_(diffs[5][0][5], False)
        eq_(diffs[5][0][6], True)<|MERGE_RESOLUTION|>--- conflicted
+++ resolved
@@ -418,23 +418,18 @@
         eq_(diffs[4][2], "order")
         eq_(diffs[4][3], metadata.tables['order'].c.user_id)
 
-<<<<<<< HEAD
         eq_(diffs[5][0][0], "modify_type")
         eq_(diffs[5][0][1], None)
         eq_(diffs[5][0][2], "order")
         eq_(diffs[5][0][3], "amount")
         eq_(repr(diffs[5][0][5]), "NUMERIC(precision=8, scale=2)")
         eq_(repr(diffs[5][0][6]), "Numeric(precision=10, scale=2)")
-=======
-        eq_(diffs[5][0], 'add_fk')
-        eq_(diffs[5][1].column.name, 'id')
-        eq_(diffs[5][1].parent.table.name, 'order')
-        eq_(diffs[5][2].referred_table, 'user')
-        eq_(diffs[5][2].constrained_columns, ('user_id',))
->>>>>>> 56ad1f32
-
-        eq_(diffs[6][0], 'remove_column')
-        eq_(diffs[6][3].name, 'pw')
+
+        eq_(diffs[6][0], 'add_fk')
+        eq_(diffs[6][1].column.name, 'id')
+        eq_(diffs[6][1].parent.table.name, 'order')
+        eq_(diffs[6][2].referred_table, 'user')
+        eq_(diffs[6][2].constrained_columns, ('user_id',))
 
         eq_(diffs[7][0][0], "modify_default")
         eq_(diffs[7][0][1], None)
@@ -446,11 +441,11 @@
         eq_(diffs[8][0][5], True)
         eq_(diffs[8][0][6], False)
 
-        eq_(diffs[8][0], 'remove_index')
-        eq_(diffs[8][1].name, 'pw_idx')
-
-        eq_(diffs[9][0], 'remove_column')
-        eq_(diffs[9][3].name, 'pw')
+        eq_(diffs[9][0], 'remove_index')
+        eq_(diffs[9][1].name, 'pw_idx')
+
+        eq_(diffs[10][0], 'remove_column')
+        eq_(diffs[10][3].name, 'pw')
 
     def test_render_nothing(self):
         context = MigrationContext.configure(
@@ -529,11 +524,7 @@
                type_=sa.Numeric(precision=10, scale=2),
                nullable=True,
                existing_server_default=sa.text('0'))
-<<<<<<< HEAD
-=======
     op.create_foreign_key(None, order, user, ['user_id'], ['id'], schema=None)
-    op.drop_column('user', 'pw')
->>>>>>> 56ad1f32
     op.alter_column('user', 'a1',
                existing_type=sa.TEXT(),
                server_default='x',
@@ -557,12 +548,7 @@
                existing_type=sa.TEXT(),
                server_default=None,
                existing_nullable=True)
-<<<<<<< HEAD
-=======
-    op.add_column('user', sa.Column('pw', sa.VARCHAR(length=50), \
-nullable=True))
-    op.drop_constraint(None, order, type_=foreignkey)
->>>>>>> 56ad1f32
+    op.drop_constraint(None, order, type_='foreignkey')
     op.alter_column('order', 'amount',
                existing_type=sa.Numeric(precision=10, scale=2),
                type_=sa.NUMERIC(precision=8, scale=2),
@@ -609,6 +595,7 @@
                type_=sa.Numeric(precision=10, scale=2),
                nullable=True,
                existing_server_default=sa.text('0'))
+        batch_op.create_foreign_key(None, order, user, ['user_id'], ['id'], schema=None)
 
     with op.batch_alter_table('user', schema=None) as batch_op:
         batch_op.alter_column('a1',
@@ -637,6 +624,7 @@
                existing_nullable=True)
 
     with op.batch_alter_table('order', schema=None) as batch_op:
+        batch_op.drop_constraint(None, order, type_='foreignkey')
         batch_op.alter_column('amount',
                existing_type=sa.Numeric(precision=10, scale=2),
                type_=sa.NUMERIC(precision=8, scale=2),
@@ -827,21 +815,28 @@
         eq_(repr(diffs[5][0][5]), "NUMERIC(precision=8, scale=2)")
         eq_(repr(diffs[5][0][6]), "Numeric(precision=10, scale=2)")
 
-        eq_(diffs[6][0][0], "modify_default")
-        eq_(diffs[6][0][1], self.schema)
-        eq_(diffs[6][0][2], "user")
-        eq_(diffs[6][0][3], "a1")
-        eq_(diffs[6][0][6].arg, "x")
-
-        eq_(diffs[7][0][0], 'modify_nullable')
-        eq_(diffs[7][0][5], True)
-        eq_(diffs[7][0][6], False)
-
-        eq_(diffs[8][0], 'remove_index')
-        eq_(diffs[8][1].name, 'pw_idx')
-
-        eq_(diffs[9][0], 'remove_column')
-        eq_(diffs[9][3].name, 'pw')
+        eq_(diffs[6][0], 'add_fk')
+        eq_(diffs[6][1].column.name, 'id')
+        eq_(diffs[6][1].parent.table.name, 'order')
+        eq_(diffs[6][1].parent.table.schema, config.test_schema)
+        eq_(diffs[6][2].referred_table, 'user')
+        eq_(diffs[6][2].constrained_columns, ('user_id',))
+
+        eq_(diffs[7][0][0], "modify_default")
+        eq_(diffs[7][0][1], self.schema)
+        eq_(diffs[7][0][2], "user")
+        eq_(diffs[7][0][3], "a1")
+        eq_(diffs[7][0][6].arg, "x")
+
+        eq_(diffs[8][0][0], 'modify_nullable')
+        eq_(diffs[8][0][5], True)
+        eq_(diffs[8][0][6], False)
+
+        eq_(diffs[9][0], 'remove_index')
+        eq_(diffs[9][1].name, 'pw_idx')
+
+        eq_(diffs[10][0], 'remove_column')
+        eq_(diffs[10][3].name, 'pw')
 
     def test_render_nothing(self):
         context = MigrationContext.configure(
@@ -904,6 +899,8 @@
                nullable=True,
                existing_server_default=sa.text('0'),
                schema='%(schema)s')
+    op.create_foreign_key(None, order, user, ['user_id'], ['id'], \
+schema='%(schema)s')
     op.alter_column('user', 'a1',
                existing_type=sa.TEXT(),
                server_default='x',
@@ -931,6 +928,7 @@
                server_default=None,
                existing_nullable=True,
                schema='%(schema)s')
+    op.drop_constraint(None, order, type_='foreignkey')
     op.alter_column('order', 'amount',
                existing_type=sa.Numeric(precision=10, scale=2),
                type_=sa.NUMERIC(precision=8, scale=2),
@@ -1221,23 +1219,18 @@
         eq_(diffs[4][2], "order")
         eq_(diffs[4][3], metadata.tables['order'].c.user_id)
 
-<<<<<<< HEAD
         eq_(diffs[5][0][0], "modify_type")
         eq_(diffs[5][0][1], None)
         eq_(diffs[5][0][2], "order")
         eq_(diffs[5][0][3], "amount")
         eq_(repr(diffs[5][0][5]), "NUMERIC(precision=8, scale=2)")
         eq_(repr(diffs[5][0][6]), "Numeric(precision=10, scale=2)")
-=======
-        eq_(diffs[5][0], 'add_fk')
-        eq_(diffs[5][1].column.name, 'id')
-        eq_(diffs[5][1].parent.table.name, 'order')
-        eq_(diffs[5][2].referred_table, 'user')
-        eq_(diffs[5][2].constrained_columns, ('user_id',))
->>>>>>> 56ad1f32
-
-        eq_(diffs[6][0], 'remove_column')
-        eq_(diffs[6][3].name, 'pw')
+
+        eq_(diffs[6][0], 'add_fk')
+        eq_(diffs[6][1].column.name, 'id')
+        eq_(diffs[6][1].parent.table.name, 'order')
+        eq_(diffs[6][2].referred_table, 'user')
+        eq_(diffs[6][2].constrained_columns, ('user_id',))
 
         eq_(diffs[7][0][0], "modify_default")
         eq_(diffs[7][0][1], None)
@@ -1249,11 +1242,11 @@
         eq_(diffs[8][0][5], True)
         eq_(diffs[8][0][6], False)
 
-        eq_(diffs[8][0], 'remove_index')
-        eq_(diffs[8][1].name, 'pw_idx')
-
-        eq_(diffs[9][0], 'remove_column')
-        eq_(diffs[9][3].name, 'pw')
+        eq_(diffs[9][0], 'remove_index')
+        eq_(diffs[9][1].name, 'pw_idx')
+
+        eq_(diffs[10][0], 'remove_column')
+        eq_(diffs[10][3].name, 'pw')
 
     def test_compare_metadata_include_object(self):
         metadata = self.m2
